import os
import sys
import joblib
import json
from typing import Optional
from keras.api.models import Model


<<<<<<< HEAD

def load_model_from_config(config: dict, class_model) -> Model:
=======
def load_model_from_config(config: dict, model_class: type) -> Model:
>>>>>>> 91223497
    """
    Load a pre-trained model from a configuration dictionary.
    Args:
        config (dict): A dictionary containing configuration parameters.
                       It must include the key "model_path" which specifies
                       the directory where the model checkpoint is stored.
<<<<<<< HEAD
        class_model (class): The class of the model to be loaded.
=======
        model_class (type): The class of the model to be loaded.
>>>>>>> 91223497
    Returns:
        Model: The loaded model with weights restored from the checkpoint.
    Raises:
        KeyError: If the "model_path" key is not found in the config dictionary.
        OSError: If there is an issue loading the model weights from the specified filepath.
    """

    model_path = config["model_path"]
    filename = "best_model.keras"
    filepath = os.path.join(model_path, "checkpoint", filename)

<<<<<<< HEAD
    model, _ = class_model.get_model(config)
=======
    model, _ = model_class.get_model(config)
>>>>>>> 91223497

    model.load_weights(filepath)

    print("\n\nModel loaded successfully from ", filepath)

    return model


def load_scalers_from_config(config: dict) -> tuple[list[dict], list[dict]]:
    """
    Load time domain and frequency domain scalers from a configuration dictionary.
    This function reads a configuration dictionary to determine the path and filename
    of a pickle file containing the scalers. It then loads the scalers from the file
    and returns the time domain and frequency domain scalers.
    
    The scalers consist of a list of dictionaries, where each dictionary contains the
    the mean and standard deviation of the feature 
    
    Args:
        config (dict): A dictionary containing the configuration. It must have the keys:
            - "model_path" (str): The path to the directory containing the scaler file.
            - "name" (str): The base name of the model.
    Returns:
        tuple: A tuple containing two elements:
            - scalers_time: The time domain scalers.
            - scalers_freq: The frequency domain scalers.
    """

    model_path = config["model_path"]
    filename = "feature_scalers.pkl"

    filepath = os.path.join(model_path, filename)

    # Load the scalers from the file
    scalers = joblib.load(filepath)

    # Access the time domain and frequency domain scalers
    scalers_time = scalers["time_domain"]
    scalers_freq = scalers["frequency_domain"]
    
    print("Scalers loaded successfully from ", filepath)
    
    return scalers_time, scalers_freq

def load_config(config_path) -> Optional[dict]:

    #def load_config(config_path) -> dict | None:
    """
    Loads the configuration from a JSON file specified by self.config_path.
    The configuration is read from the file and stored in the self.config attribute
    as a dictionary.
    Dictionary keys are as follows:
    {
        "nb_filter": int,
        "l2": float,
        "dropout": float,
        "learning_rate": float,
        "nn_time_output": int,
        "nn_freq_output": int,
        "batch_size": int,
        "nb_epoch": int,
        "name": str,
        "model_path": str,
        "model_time_steps": int,
        "channels": int,
        "fft_bins": int,
        "pca_bins": int,
        "preictal_class_weight": float,
        "use_early_exits": bool,
        "augmentation_strategy": "SMOTE" | "ADASYN" | null,
        
    }
    Obs.: model_path is the relative path from the project root.
    It is used to save/load the trained model, as well the scalers.
    Raises:
        FileNotFoundError: If the file specified by self.config_path does not exist.
        json.JSONDecodeError: If the file is not a valid JSON.
    """
    config = None
    with open(config_path, "r", encoding="utf-8") as file:
        config = json.load(file)

    return config<|MERGE_RESOLUTION|>--- conflicted
+++ resolved
@@ -1,28 +1,17 @@
 import os
-import sys
 import joblib
 import json
 from typing import Optional
 from keras.api.models import Model
 
-
-<<<<<<< HEAD
-
 def load_model_from_config(config: dict, class_model) -> Model:
-=======
-def load_model_from_config(config: dict, model_class: type) -> Model:
->>>>>>> 91223497
     """
     Load a pre-trained model from a configuration dictionary.
     Args:
         config (dict): A dictionary containing configuration parameters.
                        It must include the key "model_path" which specifies
                        the directory where the model checkpoint is stored.
-<<<<<<< HEAD
         class_model (class): The class of the model to be loaded.
-=======
-        model_class (type): The class of the model to be loaded.
->>>>>>> 91223497
     Returns:
         Model: The loaded model with weights restored from the checkpoint.
     Raises:
@@ -34,11 +23,7 @@
     filename = "best_model.keras"
     filepath = os.path.join(model_path, "checkpoint", filename)
 
-<<<<<<< HEAD
     model, _ = class_model.get_model(config)
-=======
-    model, _ = model_class.get_model(config)
->>>>>>> 91223497
 
     model.load_weights(filepath)
 
