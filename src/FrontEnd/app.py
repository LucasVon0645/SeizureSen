--- conflicted
+++ resolved
@@ -1,291 +1,3 @@
-<<<<<<< HEAD
-import os
-import streamlit as st
-import numpy as np
-from PIL import Image
-import plotly.graph_objects as go
-from plotly.subplots import make_subplots
-import pandas as pd
-
-from src.FrontEnd.utils.utils import (
-    display_eeg_classes,
-    display_metadata_in_expander,
-    load_and_prefilter_eeg,
-    load_css,
-    simulate_streaming
-)
-from src.SeizureSenPredictor.SeizureSenPredictor import SeizureSenPredictor
-
-def app(seizure_sen_predictor: SeizureSenPredictor):
-    """
-    Frontend web application for seizure prediction in dogs.
-
-    This function defines the interactive Streamlit-based web application where
-    users can explore and test the behavior of a classification model designed
-    to predict seizures in dogs. Users can upload EEG data, visualize real-time
-    signal streams, and observe model predictions in response to the data.
-
-    Features:
-        - Upload EEG data for testing.
-        - Simulated real-time streaming of EEG signals.
-        - Visualize signals and predictions dynamically.
-        - Interactive widgets to adjust streaming parameters (e.g., chunk size, update rate).
-
-    Note:
-        Ensure that all necessary dependencies (e.g., Streamlit, Plotly, NumPy) are
-        installed and that the backend model is properly configured for predictions
-        (data and pretrained model files are available).
-    """
-    script_dir = os.path.dirname(os.path.abspath(__file__))
-
-    dog_image_path = os.path.join(script_dir, "images/logo.png")
-
-    # Inject custom CSS from the external file
-    st.markdown(f"<style>{load_css()}</style>", unsafe_allow_html=True)
-
-    # Heading and left-aligned image
-    col1, col2 = st.columns(
-        [0.2, 2]
-    )  # Creating two columns, one for the heading, the other for the image.
-
-    # Adding heading in the second column.
-    col2.markdown(
-        """
-    <h1 class="main-title">
-        Seizure Prediction App
-    </h1>
-    """,
-        unsafe_allow_html=True,
-    )
-
-    # Loading the image in the first column
-    try:
-        # Opening the image
-        dog_image = Image.open(dog_image_path)
-        col1.image(dog_image, width=110)
-    except Exception as e:
-        # We can comment this as the image is  optional(for aesthetic reasons).
-        st.error(f"Error loading the image: {e}")
-        st.title("EEG Signal Viewer and Preictal Detection")
-
-    # Uploading the file.
-    st.sidebar.header("Upload EEG File")
-    # Specifying the type of file.
-    uploaded_file = st.sidebar.file_uploader("Choose a file", type=["mat"])
-
-    if uploaded_file:
-        st.sidebar.success("File uploaded successfully!")
-        try:
-            sampling_freq = 400
-            eeg_data, metadata, labels = load_and_prefilter_eeg(uploaded_file, sampling_freq)
-            time_duration_per_label = 600  # 10-minute intervals
-            
-            eeg_type = metadata["type"]
-
-            display_metadata_in_expander(metadata)
-            if eeg_type == "test":
-                display_eeg_classes(labels)
-
-            sampling_freq = metadata["sampling_frequency"]
-            
-            chunk_period = 5  # 5-second chunks
-            chunk_size = sampling_freq * chunk_period  # number of samples in each chunk
-            
-            time_steps_model = seizure_sen_predictor.get_model_time_steps()
-            segment_pred_duration = chunk_period * time_steps_model
-            
-            total_number_of_pred_per_label = time_duration_per_label//segment_pred_duration
-            labels = np.repeat(labels, total_number_of_pred_per_label)
-            
-            total_chunks = int(
-                        eeg_data.shape[1] / chunk_size
-                    )  # Calculate total number of chunks
-            
-            selected_channels = st.sidebar.multiselect(
-                "Select Channels to Plot",
-                options=metadata["channels"],
-            )
-            selected_indices = [
-                metadata["channels"].index(ch) for ch in selected_channels
-            ]
-
-            # Validate channel selection
-            if len(selected_channels) == 0:
-                st.sidebar.error("Please select at least one channel.")
-            elif len(selected_channels) > 3:
-                st.sidebar.error("You can select up to 3 channels only.")
-            else:
-                update_period = st.sidebar.slider(
-                    "Update Period (in seconds)", 0.1, 1.0, 0.2
-                )
-                window_duration = st.sidebar.slider(
-                    "Window Duration (simulation seconds)", 10, 100, 60
-                )
-                window_size = int(window_duration * sampling_freq)
-            
-                st.sidebar.write(
-                    f"Time slice: {chunk_period:.2f} simulation seconds"
-                )
-                
-                simulation_duration = total_chunks * update_period
-                st.sidebar.write(
-                    f"Simulation duration in real world: {simulation_duration:.2f} seconds"
-                )
-
-                placeholder = st.empty()
-                prediction_placeholder = st.empty()
-                pred_history = []   # List to store prediction history
-                segment_pred_count = 0
-                
-                if st.sidebar.button("Generate", key="Generate"):
-                    # Initialize an empty array to store cumulative data
-                    cumulative_data = np.empty((eeg_data.shape[0], 0))
-                    chunk_index = (
-                        0  # index used to allow the visualization of the progress bar
-                    )
-                    progress_bar = st.sidebar.progress(
-                        0, text="Simulation Progress"
-                    )  # Initialize progress bar
-                    
-                    # Initialize time chunks list and prediction history
-                    time_chunks_list = [] # List to store time chunks that will be used at the same time to make a prediction
-                    
-                    warning_window = 3
-                    
-                    for chunk in simulate_streaming(
-                        eeg_data, chunk_size, update_period
-                    ):
-                        time_chunks_list.append(chunk)
-                        
-                        # Concatenate new chunk to cumulative data along the second axis
-                        cumulative_data = np.concatenate(
-                            (cumulative_data, chunk), axis=1
-                        )
-                        cumulative_time_values = (
-                            np.arange(cumulative_data.shape[1]) / sampling_freq
-                        )
-                            
-                        
-                        data_to_plot = cumulative_data[:, -window_size:]
-                        time_values_to_plot = cumulative_time_values[-window_size:]
-
-                        # Grid for eeg signals
-                        n_rows = 1
-                        n_cols = 3
-                        
-                        # Create subplots 
-                        fig = make_subplots(
-                            rows=n_rows,
-                            cols=n_cols,
-                            vertical_spacing=1.0,  # Adjust spacing between subplots
-                            horizontal_spacing=0.1,
-                            subplot_titles=[f"Channel {metadata['channels'][idx]}" for idx in selected_indices]
-                        )
-                        # Reduce the size of the inner plots
-                        fig.update_layout(
-                            height=300  # Adjust the height as needed
-                        )
-                        
-                        # Check if we have enough time chunks to make a prediction
-                        if len(time_chunks_list) == time_steps_model:
-                            true_label = labels[segment_pred_count]
-                            segment_pred_count += 1
-                            pred, prob = seizure_sen_predictor.classify_eeg(time_chunks_list)
-                            # Calculate the interval
-                            start_time = len(pred_history) * len(time_chunks_list) * chunk_period
-                            end_time = (chunk_index+1) * chunk_period
-                            interval = f"{int(start_time)}-{int(end_time)} s"
-                            pred_history.append((interval,pred, prob, true_label))
-                            with prediction_placeholder.container():
-                                col1, col2 = st.columns(2)
-                                
-                                with col1:
-                                    # Convert prediction history to a DataFrame for clear visualization
-                                    df = pd.DataFrame(pred_history, columns=["Interval", "Prediction", "Probability", "True Label"])
-                                    df["Prediction"] = df["Prediction"].map({0: "interictal", 1: "preictal"})
-                                    df["True Label"] = df["True Label"].map({0: "interictal", 1: "preictal"})
-                                    st.markdown("#### Classification History", unsafe_allow_html=True)
-                                    st.markdown(df.style.hide(axis="index").to_html(), unsafe_allow_html=True) # Display the table without the index column
-                                with col2:
-                                    st.markdown("#### Warning System", unsafe_allow_html=True)
-                                    st.markdown(f"The final warning is decided based on the majority voting of the last {warning_window} classifications", unsafe_allow_html=True)
-                                    last_predictions = [pred for _, pred, _, _ in pred_history[-warning_window:]]
-                                    if sum(last_predictions) >= warning_window / 2 and len(last_predictions) >= warning_window:
-                                        st.error("A seizure will likely happen!", icon="🚨")
-                                    else:
-                                        st.warning("No seizure predicted")
-                            
-                            time_chunks_list = [] # Reset time chunks list
-
-                        with placeholder.container():
-                            # Update progress bar
-                            progress_bar.progress(
-                                chunk_index / total_chunks, text="Simulation Progress"
-                            )
-                            # rows_cols_index_grid = [(1, 1), (1, 2), (2, 1), (2, 2)]
-                            rows_cols_index_grid = [(1, 1), (1, 2), (1, 3)]
-
-                            for idx, channel_index in enumerate(selected_indices):
-                                row, col = rows_cols_index_grid[idx]
-
-                                fig.add_trace(
-                                    go.Scatter(
-                                        x=time_values_to_plot,
-                                        y=data_to_plot[channel_index],
-                                        mode="lines",
-                                        name=f"Channel {metadata['channels'][channel_index]}",
-                                    ),
-                                    row=row,
-                                    col=col,
-                                )
-                                # Customize y-axis for each subplot
-                                fig.update_yaxes(
-                                    title_text="Amplitude (µV)", row=row, col=col
-                                )
-                                # Customize x-axis for each subplot
-                                fig.update_xaxes(
-                                    title_text="Time (s)",
-                                    row=row,
-                                    col=col,
-                                    title_standoff=30,
-                                )
-
-                            # Update layout with reduced title font size and padding
-                            fig.update_layout(
-                                height=300,  # Adjust the height as needed
-                                plot_bgcolor='#041216',  # Set the background of the plot area
-                                paper_bgcolor='#041216',  # Set the background of the entire figure
-                                font=dict(color='white'),  # Ensures text remains visible
-                                title=dict(
-                                    text="Real-Time iEEG Signals",
-                                    x=0.0,  # Center title
-                                    y=1.0,  # Move the main title up
-                                    xanchor='left',
-                                    yanchor='top',
-                                    font=dict(size=16, color='white')  # Adjust font size and color
-                                ),
-                                margin=dict(l=10, r=10, t=30, b=10),  # Reduce outer margins
-                                showlegend=False,  # Disable legend to avoid clutter
-                                autosize=True
-                            )
-                            
-                            fig.update_annotations(yshift=-10)
-
-                            st.plotly_chart(
-                                fig, use_container_width=True, key=f"plot_{chunk_index}"
-                            )
-
-                            chunk_index += 1  # Update chunk index for visualization bar
-
-                    col2.success("Simulation completed!")
-                        
-
-        except Exception as e:
-            st.error(f"Error: {e}")
-
-    else:
-        st.sidebar.info("Awaiting file upload...")
-=======
 import os
 import streamlit as st
 import numpy as np
@@ -574,5 +286,4 @@
             st.error(f"Error: {e}")
 
     else:
-        st.sidebar.info("Awaiting file upload...")
->>>>>>> 21bc8a36
+        st.sidebar.info("Awaiting file upload...")